--- conflicted
+++ resolved
@@ -7,12 +7,6 @@
 
 #### Step 1 - Collect data on JetBot
 
-<<<<<<< HEAD
-=======
-???+ Hint
-    We provide a [pre-trained model](https://drive.google.com/open?id=1UsRax8bR3R-e-0-80KfH2zAt-IyRPtnW) so you can skip to step 3 if desired.  This model was trained on a limited dataset using the Raspberry Pi V2 Camera with wide angle attachment.
-
->>>>>>> fca2a555
 <a href="https://raw.githubusercontent.com/wiki/NVIDIA-AI-IOT/jetbot/images/JL03a_Data-Collection.png"><img src="https://raw.githubusercontent.com/wiki/NVIDIA-AI-IOT/jetbot/images/JL03a_Data-Collection.png" height="320"></a>
 
 1. Connect to your robot by navigating to ``http://<jetbot_ip_address>:8888``
@@ -58,12 +52,6 @@
 4. Navigate to ``~/Notebooks/collision_avoidance``
 5. Open and follow the [``live_demo_resnet18_trt.ipynb``](https://github.com/NVIDIA-AI-IOT/jetbot/blob/master/notebooks/collision_avoidance/live_demo_resnet18_trt.ipynb) notebook to run the optimized model
 
-<<<<<<< HEAD
+
 ???+ caution   
     JetBot will physically move in this notebook, make sure it has enough space to move around.
-
- 
-=======
-???+ warning    
-    Start cautious and give JetBot enough space to move around.
->>>>>>> fca2a555
